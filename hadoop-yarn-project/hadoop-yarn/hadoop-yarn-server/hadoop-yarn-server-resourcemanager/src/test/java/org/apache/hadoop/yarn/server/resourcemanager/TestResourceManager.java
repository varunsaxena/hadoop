--- conflicted
+++ resolved
@@ -36,11 +36,7 @@
 import org.apache.hadoop.yarn.exceptions.YarnRuntimeException;
 import org.apache.hadoop.yarn.server.resourcemanager.rmapp.attempt.RMAppAttemptState;
 import org.apache.hadoop.yarn.server.resourcemanager.rmnode.RMNode;
-<<<<<<< HEAD
-import org.apache.hadoop.yarn.server.resourcemanager.scheduler.event.AppRemovedSchedulerEvent;
-=======
 import org.apache.hadoop.yarn.server.resourcemanager.scheduler.event.AppAttemptRemovedSchedulerEvent;
->>>>>>> 6266273c
 import org.apache.hadoop.yarn.server.resourcemanager.scheduler.event.NodeAddedSchedulerEvent;
 import org.apache.hadoop.yarn.server.resourcemanager.scheduler.event.NodeUpdateSchedulerEvent;
 import org.apache.hadoop.yarn.util.resource.Resources;
@@ -93,21 +89,13 @@
     String host1 = "host1";
     org.apache.hadoop.yarn.server.resourcemanager.NodeManager nm1 = 
       registerNode(host1, 1234, 2345, NetworkTopology.DEFAULT_RACK, 
-<<<<<<< HEAD
-          Resources.createResource(memory, 1));
-=======
           Resources.createResource(memory, vcores));
->>>>>>> 6266273c
     
     // Register node2
     String host2 = "host2";
     org.apache.hadoop.yarn.server.resourcemanager.NodeManager nm2 = 
       registerNode(host2, 1234, 2345, NetworkTopology.DEFAULT_RACK, 
-<<<<<<< HEAD
-          Resources.createResource(memory/2, 1));
-=======
           Resources.createResource(memory/2, vcores/2));
->>>>>>> 6266273c
 
     // Submit an application
     Application application = new Application("user1", resourceManager);
@@ -155,15 +143,10 @@
     application.schedule();
     checkResourceUsage(nm1, nm2);
     
-<<<<<<< HEAD
-    // Send a heartbeat to kick the tires on the Scheduler
-    nodeUpdate(nm2);
-=======
     // Send heartbeats to kick the tires on the Scheduler
     nodeUpdate(nm2);
     nodeUpdate(nm2);
     nodeUpdate(nm1);
->>>>>>> 6266273c
     nodeUpdate(nm1);
     
     // Get allocations from the scheduler
@@ -179,14 +162,9 @@
     application.finishTask(t3);
     
     // Notify scheduler application is finished.
-<<<<<<< HEAD
-    AppRemovedSchedulerEvent appRemovedEvent1 = new AppRemovedSchedulerEvent(
-        application.getApplicationAttemptId(), RMAppAttemptState.FINISHED);
-=======
     AppAttemptRemovedSchedulerEvent appRemovedEvent1 =
         new AppAttemptRemovedSchedulerEvent(
           application.getApplicationAttemptId(), RMAppAttemptState.FINISHED, false);
->>>>>>> 6266273c
     resourceManager.getResourceScheduler().handle(appRemovedEvent1);
     
     checkResourceUsage(nm1, nm2);
