--- conflicted
+++ resolved
@@ -24,11 +24,8 @@
 import java.util.Iterator;
 import java.util.LinkedList;
 import java.util.List;
-<<<<<<< HEAD
-=======
 import java.util.HashMap;
 import java.util.HashSet;
->>>>>>> fbf12270
 
 import org.apache.commons.logging.Log;
 import org.apache.commons.logging.LogFactory;
@@ -214,12 +211,9 @@
    *  	Submit the jobs in ready state
    */
   public void run() {
-<<<<<<< HEAD
-=======
     if (isCircular(jobsInProgress)) {
       throw new IllegalArgumentException("job control has circular dependency");
     }
->>>>>>> fbf12270
     try {
       this.runnerState = ThreadState.RUNNING;
       while (true) {
@@ -277,8 +271,6 @@
       LOG.error("Error while trying to run jobs.",t);
       //Mark all jobs as failed because we got something bad.
       failAllJobs(t);
-<<<<<<< HEAD
-=======
     }
     this.runnerState = ThreadState.STOPPED;
   }
@@ -342,30 +334,10 @@
 	    + controlledJob.getJobName());
 	break;
       }
->>>>>>> fbf12270
     }
     return cyclePresent;
   }
 
-<<<<<<< HEAD
-  synchronized private void failAllJobs(Throwable t) {
-    String message = "Unexpected System Error Occured: "+
-    StringUtils.stringifyException(t);
-    Iterator<ControlledJob> it = jobsInProgress.iterator();
-    while(it.hasNext()) {
-      ControlledJob j = it.next();
-      try {
-        j.failJob(message);
-      } catch (IOException e) {
-        LOG.error("Error while tyring to clean up "+j.getJobName(), e);
-      } catch (InterruptedException e) {
-        LOG.error("Error while tyring to clean up "+j.getJobName(), e);
-      } finally {
-        failedJobs.add(j);
-        it.remove();
-      }
-    }
-=======
   private boolean hasInComingEdge(ControlledJob controlledJob,
       List<ControlledJob> controlledJobList,
       HashMap<ControlledJob, List<ControlledJob>> processedMap) {
@@ -380,6 +352,5 @@
     }
     return hasIncomingEdge;
 
->>>>>>> fbf12270
   }
 }