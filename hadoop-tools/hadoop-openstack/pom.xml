<?xml version="1.0" encoding="UTF-8"?>
<!--
  Licensed under the Apache License, Version 2.0 (the "License");
  you may not use this file except in compliance with the License.
  You may obtain a copy of the License at

    http://www.apache.org/licenses/LICENSE-2.0

  Unless required by applicable law or agreed to in writing, software
  distributed under the License is distributed on an "AS IS" BASIS,
  WITHOUT WARRANTIES OR CONDITIONS OF ANY KIND, either express or implied.
  See the License for the specific language governing permissions and
  limitations under the License. See accompanying LICENSE file.
-->
<project xmlns="http://maven.apache.org/POM/4.0.0"
  xmlns:xsi="http://www.w3.org/2001/XMLSchema-instance"
  xsi:schemaLocation="http://maven.apache.org/POM/4.0.0 http://maven.apache.org/xsd/maven-4.0.0.xsd">
  <modelVersion>4.0.0</modelVersion>
  <parent>
    <groupId>org.apache.hadoop</groupId>
    <artifactId>hadoop-project</artifactId>
<<<<<<< HEAD
    <version>3.0.0-alpha4-SNAPSHOT</version>
    <relativePath>../../hadoop-project</relativePath>
  </parent>
  <artifactId>hadoop-openstack</artifactId>
  <version>3.0.0-alpha4-SNAPSHOT</version>
=======
    <version>3.0.0-beta1-SNAPSHOT</version>
    <relativePath>../../hadoop-project</relativePath>
  </parent>
  <artifactId>hadoop-openstack</artifactId>
  <version>3.0.0-beta1-SNAPSHOT</version>
>>>>>>> 7576a688
  <name>Apache Hadoop OpenStack support</name>
  <description>
    This module contains code to support integration with OpenStack.
    Currently this consists of a filesystem client to read data from
    and write data to an OpenStack Swift object store.
  </description>
  <packaging>jar</packaging>

  <properties>
    <file.encoding>UTF-8</file.encoding>
    <downloadSources>true</downloadSources>
  </properties>

  <profiles>
    <profile>
      <id>tests-off</id>
      <activation>
        <file>
          <missing>src/test/resources/auth-keys.xml</missing>
        </file>
      </activation>
      <properties>
        <maven.test.skip>true</maven.test.skip>
      </properties>
    </profile>
    <profile>
      <id>tests-on</id>
      <activation>
        <file>
          <exists>src/test/resources/auth-keys.xml</exists>
        </file>
      </activation>
      <properties>
        <maven.test.skip>false</maven.test.skip>
      </properties>
    </profile>

  </profiles>

  <build>
    <plugins>
      <plugin>
        <groupId>org.codehaus.mojo</groupId>
        <artifactId>findbugs-maven-plugin</artifactId>
        <configuration>
          <findbugsXmlOutput>true</findbugsXmlOutput>
          <xmlOutput>true</xmlOutput>
          <excludeFilterFile>${basedir}/dev-support/findbugs-exclude.xml
          </excludeFilterFile>
          <effort>Max</effort>
        </configuration>
      </plugin>
      <plugin>
        <groupId>org.apache.maven.plugins</groupId>
        <artifactId>maven-dependency-plugin</artifactId>
        <executions>
          <execution>
            <id>deplist</id>
            <phase>compile</phase>
            <goals>
              <goal>list</goal>
            </goals>
            <configuration>
              <!-- build a shellprofile -->
              <outputFile>${project.basedir}/target/hadoop-tools-deps/${project.artifactId}.tools-optional.txt</outputFile>
            </configuration>
          </execution>
        </executions>
      </plugin>
    </plugins>
  </build>

  <dependencies>
    <dependency>
      <groupId>org.apache.hadoop</groupId>
      <artifactId>hadoop-common</artifactId>
      <scope>compile</scope>
    </dependency>
    <dependency>
      <groupId>org.apache.hadoop</groupId>
      <artifactId>hadoop-common</artifactId>
      <scope>test</scope>
      <type>test-jar</type>
    </dependency>
    <dependency>
      <groupId>org.apache.hadoop</groupId>
      <artifactId>hadoop-annotations</artifactId>
      <scope>compile</scope>
    </dependency>

    <dependency>
      <groupId>org.apache.httpcomponents</groupId>
      <artifactId>httpcore</artifactId>
    </dependency>
    <dependency>
      <groupId>commons-logging</groupId>
      <artifactId>commons-logging</artifactId>
      <scope>compile</scope>
    </dependency>

    <dependency>
      <groupId>junit</groupId>
      <artifactId>junit</artifactId>
      <scope>provided</scope>
    </dependency>
    <dependency>
      <groupId>com.fasterxml.jackson.core</groupId>
      <artifactId>jackson-annotations</artifactId>
    </dependency>
    <dependency>
      <groupId>com.fasterxml.jackson.core</groupId>
      <artifactId>jackson-databind</artifactId>
    </dependency>
  </dependencies>
</project><|MERGE_RESOLUTION|>--- conflicted
+++ resolved
@@ -19,19 +19,11 @@
   <parent>
     <groupId>org.apache.hadoop</groupId>
     <artifactId>hadoop-project</artifactId>
-<<<<<<< HEAD
-    <version>3.0.0-alpha4-SNAPSHOT</version>
-    <relativePath>../../hadoop-project</relativePath>
-  </parent>
-  <artifactId>hadoop-openstack</artifactId>
-  <version>3.0.0-alpha4-SNAPSHOT</version>
-=======
     <version>3.0.0-beta1-SNAPSHOT</version>
     <relativePath>../../hadoop-project</relativePath>
   </parent>
   <artifactId>hadoop-openstack</artifactId>
   <version>3.0.0-beta1-SNAPSHOT</version>
->>>>>>> 7576a688
   <name>Apache Hadoop OpenStack support</name>
   <description>
     This module contains code to support integration with OpenStack.
